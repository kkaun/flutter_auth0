name: auth0
description: Dart package for authentication using Auth0 API. Contains basic set of methods like passwordRealm, getUser, logout etc.
version: 1.1.0
homepage: https://github.com/mishatron/flutter_auth0.git

environment:
  sdk: ">=2.8.0 <3.0.0"

dependencies:
<<<<<<< HEAD
  dio: ^3.0.10
  pretty_dio_logger: ^1.1.1
  shared_preferences: ^0.5.10
  flutter:
    sdk: flutter

dev_dependencies:
  flutter_test:
    sdk: flutter

# For information on the generic Dart part of this file, see the
# following page: https://dart.dev/tools/pub/pubspec

# The following section is specific to Flutter.
flutter:

  # To add assets to your package, add an assets section, like this:
  # assets:
  #  - images/a_dot_burr.jpeg
  #  - images/a_dot_ham.jpeg
  #
  # For details regarding assets in packages, see
  # https://flutter.dev/assets-and-images/#from-packages
  #
  # An image asset can refer to one or more resolution-specific "variants", see
  # https://flutter.dev/assets-and-images/#resolution-aware.

  # To add custom fonts to your package, add a fonts section here,
  # in this "flutter" section. Each entry in this list should have a
  # "family" key with the font family name, and a "fonts" key with a
  # list giving the asset and other descriptors for the font. For
  # example:
  # fonts:
  #   - family: Schyler
  #     fonts:
  #       - asset: fonts/Schyler-Regular.ttf
  #       - asset: fonts/Schyler-Italic.ttf
  #         style: italic
  #   - family: Trajan Pro
  #     fonts:
  #       - asset: fonts/TrajanPro.ttf
  #       - asset: fonts/TrajanPro_Bold.ttf
  #         weight: 700
  #
  # For details regarding fonts in packages, see
  # https://flutter.dev/custom-fonts/#from-packages
=======
  dio: ^3.0.9
>>>>>>> 25ce170f
<|MERGE_RESOLUTION|>--- conflicted
+++ resolved
@@ -7,7 +7,6 @@
   sdk: ">=2.8.0 <3.0.0"
 
 dependencies:
-<<<<<<< HEAD
   dio: ^3.0.10
   pretty_dio_logger: ^1.1.1
   shared_preferences: ^0.5.10
@@ -54,6 +53,3 @@
   #
   # For details regarding fonts in packages, see
   # https://flutter.dev/custom-fonts/#from-packages
-=======
-  dio: ^3.0.9
->>>>>>> 25ce170f
