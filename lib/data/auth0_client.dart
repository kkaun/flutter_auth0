part of auth0;

class Auth0Client {
  final DioWrapper dioWrapper = DioWrapper();
  final String clientId;
  final String clientSecret;
  final String domain;

  int connectTimeout;
  int sendTimeout;
  int receiveTimeout;
  bool userTokenInterceptor = false;
  bool userLoggerInterceptor = false;

<<<<<<< HEAD
  Auth0Client(this.clientId, this.url,
      {String accessToken,
      this.connectTimeout,
      this.sendTimeout,
      this.receiveTimeout,
      this.userLoggerInterceptor,
      this.userTokenInterceptor}) {
=======
  Auth0Client({
    this.clientId,
    this.clientSecret,
    this.domain,
    String accessToken,
    this.connectTimeout,
    this.sendTimeout,
    this.receiveTimeout,
  }) {
>>>>>>> 25ce170f
    assert(clientId != null);
    assert(domain != null);

    dioWrapper.configure(
<<<<<<< HEAD
        url, connectTimeout, sendTimeout, receiveTimeout, accessToken, this,
        useLoggerInterceptor: userLoggerInterceptor,
        useTokenInterceptor: userTokenInterceptor);
=======
        'https://$domain', connectTimeout, sendTimeout, receiveTimeout, accessToken);
>>>>>>> 25ce170f
  }

  /// Updates current access token for Auth0 connection
  void updateToken(String newAccessToken) {
    dioWrapper.configure(
<<<<<<< HEAD
        url, connectTimeout, sendTimeout, receiveTimeout, newAccessToken, this);
=======
        'https://$domain', connectTimeout, sendTimeout, receiveTimeout, newAccessToken);
>>>>>>> 25ce170f
  }

  /// Builds the full authorize endpoint url in the Authorization Server (AS) with given parameters.
  /// parameters [params] to send to /authorize
  /// @param [String] params.responseType type of the response to get from /authorize.
  /// @param [String] params.redirectUri where the AS will redirect back after success or failure.
  /// @param [String] params.state random string to prevent CSRF attacks.
  /// @returns [String] authorize url with specified params to redirect to for AuthZ/AuthN.
  /// [ref link]: https://auth0.com/docs/api/authentication#authorize-client
  //
  String authorizeUrl(dynamic params) {
    assert(params['redirectUri'] != null &&
        params['responseType'] != null &&
        params['state'] != null);
    var query = Map.from(params)
      ..addAll({
        'redirect_uri': params['redirectUri'],
        'response_type': params['responseType'],
        'state': params['state'],
      });
    return dioWrapper.url(
      '/authorize',
      query: Map.from({'client_id': this.clientId})..addAll(query),
      includeTelemetry: true,
    );
  }

  /// Performs Auth with user credentials using the Password Realm Grant
  /// [params] to send realm parameters
  /// @param [String] params.username user's username or email
  /// @param [String] params.password user's password
  /// @param [String] params.realm name of the Realm where to Auth (or connection name)
  /// @param [String] - [params.audience] identifier of Resource Server (RS) to be included as audience (aud claim) of the issued access token
  /// @param [String] - [params.scope] scopes requested for the issued tokens. e.g. openid profile
  /// @returns a [Future] with [Auth0User]
  /// [ref link]: https://auth0.com/docs/api-auth/grant/password#realm-support
  Future<Auth0User> passwordGrant(Map<String, String> params) async {
    assert(params['username'] != null && params['password'] != null);

    var payload = {
      ...params,
        'client_id': this.clientId,
        'client_secret': this.clientSecret,
        'grant_type': params['realm'] != null
            ? 'http://auth0.com/oauth/grant-type/password-realm'
            : 'password'
      };

    Response res = await dioWrapper.post('/oauth/token', body: payload);
    return Auth0User.fromMap(res.data as Map);
  }

  /// Performs Auth with user credentials using the Password Realm Grant
  /// [params] to send realm parameters
  /// @param [String] params.username user's username or email
  /// @param [String] params.password user's password
  /// @param [String] params.realm name of the Realm where to Auth (or connection name)
  /// @param [String] - [params.audience] identifier of Resource Server (RS) to be included as audience (aud claim) of the issued access token
  /// @param [String] - [params.scope] scopes requested for the issued tokens. e.g. openid profile
  /// @returns a [Future] with [Auth0User]
  /// [ref link]: https://auth0.com/docs/api-auth/grant/password#realm-support
  Future<Auth0User> passwordRealm(dynamic params) async {
    assert(params['username'] != null &&
        params['password'] != null &&
        params['realm'] != null);

    var payload = Map.from(params)
      ..addAll({
        'client_id': this.clientId,
        'grant_type': 'http://auth0.com/oauth/grant-type/password-realm',
      });

    Response res = await dioWrapper.post('/oauth/token', body: payload);
    return Auth0User.fromMap(res.data);
  }

  ///POST https://YOUR_DOMAIN/passwordless/start
// Content-Type: application/json
// {
//   "client_id": "YOUR_CLIENT_ID",
//   "client_secret": "YOUR_CLIENT_SECRET", // for web applications
//   "connection": "email|sms",
//   "email": "EMAIL", //set for connection=email
//   "phone_number": "PHONE_NUMBER", //set for connection=sms
//   "send": "link|code", //if left null defaults to link
//   "authParams": { // any authentication parameters that you would like to add
//     "scope": "openid",
//     "state": "YOUR_STATE"
//   }
// }
  Future<bool> sendOtpCode(dynamic params) async {
    assert(params['phone_number'] != null);

    var payload = Map.from(params)
      ..addAll({
        'client_id': this.clientId,
        'connection': "sms",
        'send': "code",
        "authParams": {"scope": "offline_access", "grant_type": "refresh_token"}
      });

    await dioWrapper.post('/passwordless/start', body: payload);
    return true;
  }

  Future<Auth0User> phoneVerificationOtp(dynamic params) async {
    assert(params['username'] != null && params['otp'] != null);

    var payload = Map.from(params)
      ..addAll({
        'client_id': this.clientId,
        'realm': "sms",
        'grant_type': 'http://auth0.com/oauth/grant-type/passwordless/otp',
      });

    Response res = await dioWrapper.post('/oauth/token', body: payload);
    Auth0User user = Auth0User.fromMap(res.data);
    await Auth0PreferenceManager.singleton.setAccessToken(user.accessToken);
    await Auth0PreferenceManager.singleton.setRefreshToken(user.refreshToken);
    return user;
  }

  /// Obtain new tokens using the Refresh Token obtained during Auth (requesting offline_access scope)
  /// @param [Object] params refresh token params
  /// @param [String] params.refreshToken user's issued refresh token
  /// @param [String] - [params.scope] scopes requested for the issued tokens. e.g. openid profile
  /// @returns [Future]
  /// [ref link]: https://auth0.com/docs/tokens/refresh-token/current#use-a-refresh-token
  Future<dynamic> refreshToken(dynamic params) async {
    assert(params['refreshToken'] != null);
    var payload = Map.from(params)
      ..addAll({
        'refresh_token': params['refreshToken'],
        'client_id': this.clientId,
        'grant_type': 'refresh_token',
      });
    var res = await dioWrapper.post('/oauth/token', body: payload);
    return res.data;
  }

  /// Return user information using an access token
  /// Param [String] token user's access token
  /// Returns [Future] with user info
  Future<dynamic> getUserInfo() async {
    var res = await dioWrapper.get('/userinfo');
    return res.data;
  }

  /// Request an email with instructions to change password of a user
  /// @param [Object] parameters reset password parameters
  /// @param [String] parameters.email user's email
  /// @param [String] parameters.connection name of the connection of the user
  /// @returns [Future]
  Future<dynamic> resetPassword(dynamic params) async {
    assert(params['email'] != null && params['connection'] != null);
    var payload = Map.from(params)..addAll({'client_id': this.clientId});
    var res =
        await dioWrapper.post('/dbconnections/change_password', body: payload);
    return res.data;
  }

  /// Performs creating user with specified values
  /// @param [Object] params create user params
  /// @param [String] params.email user's email
  /// @param [String] - [params.username] user's username
  /// @param [String] params.password user's password
  /// @param [String] params.connection name of the database connection where to create the user
  /// @param [String] - [params.metadata] additional user information that will be stored in user_metadata
  /// @returns [Future]
  Future<dynamic> createUser(dynamic params, {isEmail = true}) async {
    if (isEmail) {
      assert(params['email'] != null &&
          params['password'] != null &&
          params['connection'] != null);
    } else {}
    var payload = Map.from(params)..addAll({'client_id': this.clientId});
    if (params['metadata'] != null)
      payload..addAll({'user_metadata': params['metadata']});
    var res = await dioWrapper.post(
      '/dbconnections/signup',
      body: payload,
    );
    return res.data;
  }

  /// Revoke an issued refresh token
  /// @param [Object] params revoke token params
  /// @param [String] params.refreshToken user's issued refresh token
  /// @returns [Future]
  Future<dynamic> revoke(dynamic params) async {
    assert(params['refreshToken'] != null);
    var payload = Map.from(params)
      ..addAll({
        'token': params['refreshToken'],
        'client_id': this.clientId,
      });
    var res = await dioWrapper.post('/oauth/revoke', body: payload);
    return res.data;
  }

  /// Exchanges a code obtained via /authorize (w/PKCE) for the user's tokens
  /// [params] used to obtain tokens from a code
  /// @param [String] params.code code returned by /authorize.
  /// @param [String] params.redirectUri original redirectUri used when calling /authorize.
  /// @param [String] params.verifier value used to generate the code challenge sent to /authorize.
  /// @returns a [Future] with userInfo
  /// [ref link]: https://auth0.com/docs/api-auth/grant/authorization-code-pkce
  Future<dynamic> exchange(dynamic params) async {
    assert(params['code'] != null &&
        params['verifier'] != null &&
        params['redirectUri'] != null);
    var payload = Map.from(params)
      ..addAll({
        'code_verifier': params['verifier'],
        'redirect_uri': params['redirectUri'],
        'client_id': this.clientId,
        'grant_type': 'authorization_code',
      });
    var res = await dioWrapper.post('/oauth/token', body: payload);
    return res.data;
  }

  /// Makes logout API call
  /// @returns a [Future]
  /// [ref link]: https://auth0.com/docs/api/authentication#logout
  Future<dynamic> logout() async {
    Map<String, dynamic> params = Map<String, dynamic>();
    params['auth0Client'] = dioWrapper.encodedTelemetry();
    var res = await dioWrapper.get('/v2/logout', params: params);
    return res.data;
  }
}<|MERGE_RESOLUTION|>--- conflicted
+++ resolved
@@ -12,15 +12,6 @@
   bool userTokenInterceptor = false;
   bool userLoggerInterceptor = false;
 
-<<<<<<< HEAD
-  Auth0Client(this.clientId, this.url,
-      {String accessToken,
-      this.connectTimeout,
-      this.sendTimeout,
-      this.receiveTimeout,
-      this.userLoggerInterceptor,
-      this.userTokenInterceptor}) {
-=======
   Auth0Client({
     this.clientId,
     this.clientSecret,
@@ -29,29 +20,21 @@
     this.connectTimeout,
     this.sendTimeout,
     this.receiveTimeout,
+      this.userLoggerInterceptor,
+      this.userTokenInterceptor
   }) {
->>>>>>> 25ce170f
     assert(clientId != null);
     assert(domain != null);
 
     dioWrapper.configure(
-<<<<<<< HEAD
-        url, connectTimeout, sendTimeout, receiveTimeout, accessToken, this,
+        'https://$domain', connectTimeout, sendTimeout, receiveTimeout, accessToken, this,
         useLoggerInterceptor: userLoggerInterceptor,
         useTokenInterceptor: userTokenInterceptor);
-=======
-        'https://$domain', connectTimeout, sendTimeout, receiveTimeout, accessToken);
->>>>>>> 25ce170f
   }
 
   /// Updates current access token for Auth0 connection
   void updateToken(String newAccessToken) {
-    dioWrapper.configure(
-<<<<<<< HEAD
-        url, connectTimeout, sendTimeout, receiveTimeout, newAccessToken, this);
-=======
-        'https://$domain', connectTimeout, sendTimeout, receiveTimeout, newAccessToken);
->>>>>>> 25ce170f
+    dioWrapper.configure('https://$domain', connectTimeout, sendTimeout, receiveTimeout, newAccessToken, this);
   }
 
   /// Builds the full authorize endpoint url in the Authorization Server (AS) with given parameters.
@@ -128,20 +111,7 @@
     return Auth0User.fromMap(res.data);
   }
 
-  ///POST https://YOUR_DOMAIN/passwordless/start
-// Content-Type: application/json
-// {
-//   "client_id": "YOUR_CLIENT_ID",
-//   "client_secret": "YOUR_CLIENT_SECRET", // for web applications
-//   "connection": "email|sms",
-//   "email": "EMAIL", //set for connection=email
-//   "phone_number": "PHONE_NUMBER", //set for connection=sms
-//   "send": "link|code", //if left null defaults to link
-//   "authParams": { // any authentication parameters that you would like to add
-//     "scope": "openid",
-//     "state": "YOUR_STATE"
-//   }
-// }
+  /// Performs sending sms code on phone number
   Future<bool> sendOtpCode(dynamic params) async {
     assert(params['phone_number'] != null);
 
